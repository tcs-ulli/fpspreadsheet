<?xml version="1.0" encoding="UTF-8"?>
<CONFIG>
  <Package Version="4">
    <PathDelim Value="\"/>
    <Name Value="laz_fpspreadsheet"/>
    <AddToProjectUsesSection Value="True"/>
    <Author Value="Felipe Monteiro de Carvalho and others"/>
    <CompilerOptions>
      <Version Value="11"/>
      <PathDelim Value="\"/>
      <SearchPaths>
        <UnitOutputDirectory Value="lib\$(TargetCPU)-$(TargetOS)"/>
      </SearchPaths>
      <Parsing>
        <SyntaxOptions>
          <UseAnsiStrings Value="False"/>
        </SyntaxOptions>
      </Parsing>
<<<<<<< HEAD
=======
      <Linking>
      </Linking>
>>>>>>> 2774c601
      <Other>
        <CompilerMessages>
          <IgnoredMessages idx5028="True" idx4055="True" idx2005="True"/>
        </CompilerMessages>
        <CustomOptions Value="$(IDEBuildOptions)"/>
      </Other>
    </CompilerOptions>
    <Description Value="laz_fpspreadsheet is a non-visual component that allows you to use the fpspreadsheet package to read/write spreadsheet files in .xls (BIFF/Excel), .ods OpenDocument (LibreOffice/OpenOffice) and .xlsx Open XML (Excel) formats.

This package is all you need if you don't want graphical components (like grids and charts)."/>
    <License Value="LGPL with static linking exception. This is the same license as is used in the LCL (Lazarus Component Library)."/>
    <Version Major="1" Minor="5"/>
    <Files Count="35">
      <Item1>
        <Filename Value="fpolestorage.pas"/>
        <UnitName Value="fpolestorage"/>
      </Item1>
      <Item2>
        <Filename Value="fpsallformats.pas"/>
        <UnitName Value="fpsallformats"/>
      </Item2>
      <Item3>
        <Filename Value="xlscommon.pas"/>
        <UnitName Value="xlscommon"/>
      </Item3>
      <Item4>
        <Filename Value="fpsstreams.pas"/>
        <UnitName Value="fpsStreams"/>
      </Item4>
      <Item5>
        <Filename Value="fpspreadsheet.pas"/>
        <UnitName Value="fpspreadsheet"/>
      </Item5>
      <Item6>
        <Filename Value="fpsxmlcommon.pas"/>
        <UnitName Value="fpsxmlcommon"/>
      </Item6>
      <Item7>
        <Filename Value="xlsbiff2.pas"/>
        <UnitName Value="xlsbiff2"/>
      </Item7>
      <Item8>
        <Filename Value="xlsbiff5.pas"/>
        <UnitName Value="xlsbiff5"/>
      </Item8>
      <Item9>
        <Filename Value="xlsbiff8.pas"/>
        <UnitName Value="xlsbiff8"/>
      </Item9>
      <Item10>
        <Filename Value="xlsxooxml.pas"/>
        <UnitName Value="xlsxooxml"/>
      </Item10>
      <Item11>
        <Filename Value="fpsopendocument.pas"/>
        <UnitName Value="fpsopendocument"/>
      </Item11>
      <Item12>
        <Filename Value="fpsutils.pas"/>
        <UnitName Value="fpsutils"/>
      </Item12>
      <Item13>
        <Filename Value="fpszipper.pp"/>
        <UnitName Value="fpszipper"/>
      </Item13>
      <Item14>
        <Filename Value="uvirtuallayer_types.pas"/>
        <UnitName Value="uvirtuallayer_types"/>
      </Item14>
      <Item15>
        <Filename Value="uvirtuallayer.pas"/>
        <UnitName Value="uvirtuallayer"/>
      </Item15>
      <Item16>
        <Filename Value="uvirtuallayer_ole.pas"/>
        <UnitName Value="uvirtuallayer_ole"/>
      </Item16>
      <Item17>
        <Filename Value="uvirtuallayer_ole_helpers.pas"/>
        <UnitName Value="uvirtuallayer_ole_helpers"/>
      </Item17>
      <Item18>
        <Filename Value="uvirtuallayer_ole_types.pas"/>
        <UnitName Value="uvirtuallayer_ole_types"/>
      </Item18>
      <Item19>
        <Filename Value="uvirtuallayer_stream.pas"/>
        <UnitName Value="uvirtuallayer_stream"/>
      </Item19>
      <Item20>
        <Filename Value="fpolebasic.pas"/>
        <UnitName Value="fpolebasic"/>
      </Item20>
      <Item21>
        <Filename Value="wikitable.pas"/>
        <UnitName Value="wikitable"/>
      </Item21>
      <Item22>
        <Filename Value="fpsnumformatparser.pas"/>
        <UnitName Value="fpsNumFormatParser"/>
      </Item22>
      <Item23>
        <Filename Value="fpsfunc.pas"/>
        <UnitName Value="fpsfunc"/>
      </Item23>
      <Item24>
        <Filename Value="fpsrpn.pas"/>
        <UnitName Value="fpsRPN"/>
      </Item24>
      <Item25>
        <Filename Value="fpsstrings.pas"/>
        <UnitName Value="fpsStrings"/>
      </Item25>
      <Item26>
        <Filename Value="fpscsv.pas"/>
        <UnitName Value="fpscsv"/>
      </Item26>
      <Item27>
        <Filename Value="fpscsvdocument.pas"/>
        <UnitName Value="fpsCsvDocument"/>
      </Item27>
      <Item28>
        <Filename Value="fpspatches.pas"/>
        <UnitName Value="fpspatches"/>
      </Item28>
      <Item29>
        <Filename Value="fpstypes.pas"/>
        <UnitName Value="fpsTypes"/>
      </Item29>
      <Item30>
        <Filename Value="xlsescher.pas"/>
        <UnitName Value="xlsEscher"/>
      </Item30>
      <Item31>
        <Filename Value="fpsreaderwriter.pas"/>
        <UnitName Value="fpsReaderWriter"/>
      </Item31>
      <Item32>
        <Filename Value="fpsnumformat.pas"/>
        <UnitName Value="fpsNumFormat"/>
      </Item32>
      <Item33>
        <Filename Value="fpsclasses.pas"/>
        <UnitName Value="fpsclasses"/>
      </Item33>
      <Item34>
        <Filename Value="fpsheaderfooterparser.pas"/>
        <UnitName Value="fpsHeaderFooterParser"/>
      </Item34>
      <Item35>
        <Filename Value="fpspalette.pas"/>
        <UnitName Value="fpsPalette"/>
      </Item35>
    </Files>
    <RequiredPkgs Count="2">
      <Item1>
        <PackageName Value="LazUtils"/>
      </Item1>
      <Item2>
        <PackageName Value="FCL"/>
        <MinVersion Major="1" Valid="True"/>
      </Item2>
    </RequiredPkgs>
    <UsageOptions>
      <UnitPath Value="$(PkgOutDir)"/>
    </UsageOptions>
    <PublishOptions>
      <Version Value="2"/>
      <IgnoreBinaries Value="False"/>
    </PublishOptions>
    <CustomOptions Items="ExternHelp" Version="2">
      <_ExternHelp Items="Count"/>
    </CustomOptions>
  </Package>
</CONFIG><|MERGE_RESOLUTION|>--- conflicted
+++ resolved
@@ -16,11 +16,8 @@
           <UseAnsiStrings Value="False"/>
         </SyntaxOptions>
       </Parsing>
-<<<<<<< HEAD
-=======
       <Linking>
       </Linking>
->>>>>>> 2774c601
       <Other>
         <CompilerMessages>
           <IgnoredMessages idx5028="True" idx4055="True" idx2005="True"/>
